--- conflicted
+++ resolved
@@ -22,11 +22,7 @@
 
 llm = ChatOpenAI(model='gpt-4o')
 agent = Agent(
-<<<<<<< HEAD
 	task='Opening new tabs to search for images of Albert Einstein, Oprah Winfrey, and Steve Jobs. Then ask user for further instructions.',
-=======
-	task='Find cheapest flights on kayak.com from London to Kyrgyzstan and return the url.',
->>>>>>> 93b2de4e
 	llm=llm,
 )
 
